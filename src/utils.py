import os
import re
import traceback
<<<<<<< HEAD
import magic
=======
import zipfile
>>>>>>> 05175634
from dataclasses import dataclass
from email.message import EmailMessage
from pathlib import Path
from typing import Literal, Optional, Type, Union

import aiofiles
import aiosmtplib as aiosmtp
from fastapi import File, HTTPException, UploadFile, status
from pydantic import BaseModel

from settings import BASE_DIR, settings


def validate_password(password: str) -> None:
    if ' ' in password:
        raise ValueError('Password must not contain spaces')
    if not re.fullmatch(r'[A-Za-z0-9!@#$%&*]+', password):
        raise ValueError(
            'Password contains invalid characters. '
            'Allowed characters: uppercase and lowercase Latin letters, digits, and ! @ # $ % & *'
        )
    if not re.search(r'[A-Z]', password):
        raise ValueError('Password must contain at least one uppercase letter')
    if not re.search(r'[!@#$%&*]', password):
        raise ValueError('Password must contain at least one special character (!@#$%&*)')


def create_field_map_for_model(model: Type[BaseModel]) -> dict[str, str]:
    """
    Create a bidirectional field map for the given Pydantic model.

    The map will contain:
    - snake_case field_name => snake_case field_name
    - camelCase alias => snake_case field_name

    This lets us convert either the snake_case or the camelCase alias
    into the correct snake_case database column name.

    :param model: A Pydantic model class (e.g., PartnerInDB).
    :return: A dictionary where keys are either the snake_case or camelCase alias,
             and values are the final snake_case name used in the DB.
    """
    field_map = {}
    for field_name, model_field in model.model_fields.items():
        # Example:
        #   field_name = "last_name"
        #   model_field.alias = "lastName"
        field_map[field_name] = field_name
        if model_field.alias != field_name:
            field_map[model_field.alias] = field_name
    return field_map


def parse_ordering(
        ordering: Optional[str],
        field_map: dict[str, str],
        default_field: str = 'id'
) -> tuple[str, Literal['ASC', 'DESC']]:
    """
    Parse an ordering string to determine the actual DB column and direction.

    The ordering string may be:
    - A field name (e.g., "name")
    - With or without a leading '-' to denote descending order.

    :param ordering: e.g., "-name", "id"
    :param field_map: A dict from create_field_map_for_model() that maps
                      both snake_case and camelCase to the final DB column name.
    :param default_field: Fallback column name if ordering is invalid.
    :return: A tuple: (column_name_in_snake_case, direction)
             where direction is "ASC" or "DESC".
    """
    if not ordering:
        # No ordering given; use default
        return default_field, 'ASC'

    descending = ordering.startswith('-')
    if descending:
        ordering = ordering[1:]  # remove '-'

    column_name = field_map.get(ordering, default_field)

    direction: Literal['ASC', 'DESC'] = 'DESC' if descending else 'ASC'

    return column_name, direction


async def send_mail(
        to_email: str,
        subject: str,
        message: str,
        from_email: str = settings.email.EMAIL_HOST_USER
):
    try:
        message_obj = EmailMessage()
        message_obj['From'] = from_email
        message_obj['To'] = to_email
        message_obj['Subject'] = subject
        message_obj.set_content(message)
        await aiosmtp.send(
            message_obj,
            hostname=settings.email.EMAIL_HOST,
            port=settings.email.EMAIL_PORT,
            username=settings.email.EMAIL_HOST_USER,
            password=settings.email.EMAIL_HOST_PASSWORD,
            use_tls=settings.email.EMAIL_USE_SSL,
        )
    except Exception:
        print('Could not send email: {}'.format(traceback.format_exc()))


@dataclass(frozen=True)
class FileUploadResult:
    full_path: Path
    relative_path: str
    mime_type: str
    size_bytes: int
    name: str


class FileService:
    @staticmethod
    def create_parse_optional_file(field_name: str):

        async def parse_optional_file(
                file: Union[UploadFile, str, None] = File(None, alias=field_name)
        ) -> Union[UploadFile, str, None]:
            if isinstance(file, str):
                return ''
            return file

        return parse_optional_file

    @staticmethod
    async def construct_full_path_from_relative_path(relative_path: str) -> Path:
        safe_file_path = relative_path.lstrip('/\\')
        return BASE_DIR / safe_file_path

    @staticmethod
    async def get_doc_path(instance_id: int, document_name: str, is_project: bool) -> Path:
        """
        Get the full path to a document in the filesystem.
        
        Args:
            instance_id: int - ID of the project or user
            document_name: str - Name of the document
            is_project: bool - Whether the document is a project document or user document
        Returns:
            Path: Full path to the document in the filesystem
        """

        if is_project:
            folder_name = 'projects'
        else:
            folder_name = 'users'
        safe_file_path = f'media/{folder_name}/{instance_id}/{document_name}'.lstrip('/\\')
        return BASE_DIR / safe_file_path

    @staticmethod
    def get_media_folder_path(instance_id: int, is_project: bool) -> Path:
        if is_project:
            folder_name = 'projects'
        else:
            folder_name = 'users'
        return BASE_DIR / f'media/{folder_name}/{instance_id}'
    
    @staticmethod
    async def delete_file_from_fs(full_path: Path) -> None:
        if full_path.exists():
            full_path.unlink()

    @staticmethod
    async def delete_all_files_in_directory(path_segments: list[str]) -> None:
        """
        Deletes all files in the specified directory.

        :param path_segments: list of path segments forming the directory path.
        """
        media_dir = BASE_DIR / settings.MEDIA_DIR
        for path_segment in path_segments:
            media_dir = media_dir / path_segment

        if not media_dir.exists() or not media_dir.is_dir():
            return

        for file in media_dir.iterdir():
            if file.is_file():
                file.unlink()

    @staticmethod
    async def upload_file(
            file: UploadFile,
            path_segments: list[str],
            allowed_mime_types: list[str],
            size_limit_megabytes: int,
    ) -> FileUploadResult:
        """
        Helper function to validate and upload file in the filesystem.

        1) Validate file type
        2) Validate file size
        3) Construct full Path object
        4) Write a file
        5) Return FileUploadResult

        :param path_segments: list of path segments. E.g., if we want to store a photo
                              of user with id 1, we will pass ['photos', '1'])
        :param file: UploadFile to be uploaded
        :param allowed_mime_types: list of allowed MIME types. E.g., ['image/jpeg', 'image/png', 'image/gif']
                                   (https://developer.mozilla.org/en-US/docs/Web/HTTP/MIME_types/Common_types)
        :param size_limit_megabytes: int
        :return: FileUploadResult obj.
        """
        file_name = file.filename

        content = await file.read()
        mime_type = magic.from_buffer(content[:4096], mime=True)
        if mime_type not in allowed_mime_types:
            raise HTTPException(
                status_code=status.HTTP_415_UNSUPPORTED_MEDIA_TYPE,
                detail=f'Invalid file format. Allowed formats: {", ".join(allowed_mime_types)}'
            )
        file_size = len(content)
        if file_size > size_limit_megabytes * 1024 * 1024:
            raise HTTPException(
                status_code=status.HTTP_413_REQUEST_ENTITY_TOO_LARGE,
                detail=f'File size exceeds the limit of {size_limit_megabytes} MB'
            )
        await file.seek(0)
        media_dir = BASE_DIR / settings.MEDIA_DIR
        for path_segment in path_segments:
            media_dir = media_dir / path_segment
            media_dir.mkdir(parents=True, exist_ok=True)

        full_path = (media_dir / file_name).resolve()
        if full_path.exists():
            raise HTTPException(
                status_code=status.HTTP_409_CONFLICT,
                detail=f'File with filename {file_name} already exists.'
            )

        async with aiofiles.open(full_path, 'wb') as out_file:
            await out_file.write(content)

        relative_path = f'{str(settings.MEDIA_DIR)}/' + '/'.join(path_segments) + f'/{file_name}'
        return FileUploadResult(
            full_path=full_path,
            relative_path=relative_path,
            mime_type=mime_type,
            size_bytes=file_size,
            name=file_name
        )

    async def create_zip_from_directory(folder_path: Path, text: str) -> Path:
        zip_path = folder_path.parent / (folder_path.name + '.zip')
        with zipfile.ZipFile(zip_path, 'w', zipfile.ZIP_DEFLATED) as zip_file:
            for root, _, files in os.walk(folder_path):
                for file in files:
                    file_path = os.path.join(root, file)
                    zip_file.write(file_path, os.path.relpath(file_path, folder_path))
            zip_file.writestr('Описание_проекта.txt', text)
        return zip_path


def clean_errors(errors: list[dict]) -> list[dict]:
    for err in errors:
        if 'ctx' in err and 'error' in err['ctx']:
            err.pop('ctx')
        if 'url' in err:
            err.pop('url', None)
    return errors<|MERGE_RESOLUTION|>--- conflicted
+++ resolved
@@ -1,11 +1,8 @@
 import os
 import re
 import traceback
-<<<<<<< HEAD
+import zipfile
 import magic
-=======
-import zipfile
->>>>>>> 05175634
 from dataclasses import dataclass
 from email.message import EmailMessage
 from pathlib import Path
@@ -148,7 +145,7 @@
     async def get_doc_path(instance_id: int, document_name: str, is_project: bool) -> Path:
         """
         Get the full path to a document in the filesystem.
-        
+
         Args:
             instance_id: int - ID of the project or user
             document_name: str - Name of the document
@@ -171,7 +168,7 @@
         else:
             folder_name = 'users'
         return BASE_DIR / f'media/{folder_name}/{instance_id}'
-    
+
     @staticmethod
     async def delete_file_from_fs(full_path: Path) -> None:
         if full_path.exists():
