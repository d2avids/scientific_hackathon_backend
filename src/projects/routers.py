--- conflicted
+++ resolved
@@ -1,11 +1,12 @@
 from typing import Annotated, Optional
 
-<<<<<<< HEAD
-from fastapi import APIRouter, Depends, status, Query, UploadFile, Form, File, Body, Path
+from fastapi import APIRouter, Depends, status, Query, UploadFile, Form, File, Body, Path, BackgroundTasks
+from fastapi.responses import FileResponse
 
 from auth.services import get_current_user
 from openapi import NOT_FOUND_RESPONSE, AUTHENTICATION_RESPONSES, FILE_UPLOAD_RELATED_RESPONSES
 from pagination import PaginatedResponse, PaginationParams
+from permissions import require_mentor, ensure_team_captain
 from projects.dependencies import get_project_service, get_step_service
 from projects.openapi import (
     PROJECT_CREATE_RESPONSES,
@@ -18,21 +19,7 @@
 )
 from projects.schemas import ProjectInDB, ProjectWithStepsInDB, StepWithRelations, StepCommentInDB
 from projects.services import ProjectService, StepService
-=======
-from fastapi import APIRouter, Depends, File, Form, Query, UploadFile, status, BackgroundTasks
-from fastapi.responses import FileResponse
-
-from auth.services import get_current_user
-from openapi import AUTHENTICATION_RESPONSES, NOT_FOUND_RESPONSE
-from pagination import PaginatedResponse, PaginationParams
-from projects.dependencies import get_project_service
-from projects.openapi import (PROJECT_CREATE_RESPONSES,
-                              PROJECT_CREATE_UPDATE_SCHEMA)
-from projects.schemas import ProjectInDB, ProjectWithStepsInDB
-from projects.services import ProjectService
->>>>>>> 05175634
 from users.models import User
-from permissions import require_mentor, ensure_team_captain
 
 router = APIRouter(prefix='/projects')
 
@@ -158,18 +145,12 @@
 
 
 @router.get(
-<<<<<<< HEAD
     '/{project_id}/steps/{step_num}',
     tags=[STEPS_TAG],
-=======
-    '/{project_id}/files/{document_path}',
-    tags=[PROJECT_TAG],
->>>>>>> 05175634
-    responses={
-        **AUTHENTICATION_RESPONSES,
-        **NOT_FOUND_RESPONSE,
-    },
-<<<<<<< HEAD
+    responses={
+        **AUTHENTICATION_RESPONSES,
+        **NOT_FOUND_RESPONSE,
+    },
     response_model=StepWithRelations
 )
 async def get_step(
@@ -402,15 +383,23 @@
         comment_id=comment_id,
         user=current_user
     )
-=======
+
+
+@router.get(
+    '/{project_id}/files/{document_path}',
+    tags=[PROJECT_TAG],
+    responses={
+        **AUTHENTICATION_RESPONSES,
+        **NOT_FOUND_RESPONSE,
+    },
     response_class=FileResponse,
     status_code=status.HTTP_200_OK
 )
 async def download_file(
-    project_id: int,
-    document_name: str,
-    service: ProjectService = Depends(get_project_service),
-    current_user: User = Depends(require_mentor)
+        project_id: int,
+        document_name: str,
+        service: ProjectService = Depends(get_project_service),
+        current_user: User = Depends(require_mentor)
 ):
     """
     ## Download a specific file from a project. Mentor rights required
@@ -434,10 +423,10 @@
     status_code=status.HTTP_200_OK
 )
 async def download_all_files(
-    projects_id: int,
-    background_tasks: BackgroundTasks,
-    service: ProjectService = Depends(get_project_service),
-    current_user: User = Depends(require_mentor)
+        projects_id: int,
+        background_tasks: BackgroundTasks,
+        service: ProjectService = Depends(get_project_service),
+        current_user: User = Depends(require_mentor)
 ):
     """
     ## Download all files from a project. Mentor rights required
@@ -446,5 +435,4 @@
     Returns:
         FileResponse: File response with all files from the project
     """
-    return await service.download_all_files(projects_id, background_tasks)
->>>>>>> 05175634
+    return await service.download_all_files(projects_id, background_tasks)